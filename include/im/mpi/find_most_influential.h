//===------------------------------------------------------------*- C++ -*-===//
//
// Copyright 2018 Battelle Memorial Institute
//
//===----------------------------------------------------------------------===//

#ifndef IM_MPI_FIND_MOST_INFLUENTIAL_H
#define IM_MPI_FIND_MOST_INFLUENTIAL_H

#include "im/find_most_influential.h"
#include "im/utility.h"

#include "spdlog/spdlog.h"

namespace im {

//! \brief Select k seeds starting from the a list of Random Reverse
//! Reachability Sets.
//!
//! \tparam GraphTy The graph type.
//! \tparam RRRset The type storing Random Reverse Reachability Sets.
//!
//! \param G The input graph.
//! \param k The size of the seed set.
//! \param RRRsets A vector of Random Reverse Reachability sets.
//! \param ex_tag The MPI+OpenMP execution tag.
//!
//! \return a pair where the size_t is the number of RRRset covered and
//! the set of vertices selected as seeds.
template <typename GraphTy, typename RRRset>
auto FindMostInfluentialSet(const GraphTy &G, size_t k,
                            std::vector<RRRset> &RRRsets,
                            mpi_omp_parallel_tag &ex_tag) {
  using vertex_type = typename GraphTy::vertex_type;
  std::vector<uint32_t> vertexCoverage(G.num_nodes(), 0);
  std::vector<uint32_t> reduceCoverageInfo(G.num_nodes(), 0);

  auto cmp = [](std::pair<vertex_type, uint32_t> &a,
                std::pair<vertex_type, uint32_t> &b) {
    return a.second < b.second;
  };
  using priorityQueue =
      std::priority_queue<std::pair<vertex_type, uint32_t>,
                          std::vector<std::pair<vertex_type, uint32_t>>,
                          decltype(cmp)>;

  MPI_Win win;
  MPI_Win_create(reduceCoverageInfo.data(), G.num_nodes() * sizeof(uint32_t),
                 sizeof(uint32_t), MPI_INFO_NULL, MPI_COMM_WORLD, &win);

  CountOccurrencies(RRRsets.begin(), RRRsets.end(), vertexCoverage.begin(),
                    vertexCoverage.end(),
                    std::forward<omp_parallel_tag>(omp_parallel_tag{}));

  MPI_Win_fence(0, win);
  MPI_Accumulate(vertexCoverage.data(), G.num_nodes(), MPI_UINT32_T, 0,
                 0, G.num_nodes(), MPI_UINT32_T, MPI_SUM, win);
  MPI_Win_fence(0, win);

  MPI_Win_free(&win);

  std::vector<std::pair<vertex_type, uint32_t>> queue_storage;
  int rank;
  MPI_Comm_rank(MPI_COMM_WORLD, &rank);

  if (rank == 0) {
    queue_storage.resize(G.num_nodes());
    InitHeapStorage(reduceCoverageInfo.begin(), reduceCoverageInfo.end(),
                    queue_storage.begin(), queue_storage.end(),
                    std::forward<omp_parallel_tag>(omp_parallel_tag{}));
  }
  priorityQueue queue(cmp, std::move(queue_storage));

  std::vector<typename GraphTy::vertex_type> result;
  result.reserve(k);

  auto end = RRRsets.end();
  uint32_t coveredAndSelected[2] = { 0, 0 };

  while (result.size() < k) {
    if (rank == 0) {
      auto element = queue.top();
      queue.pop();

      if (element.second > reduceCoverageInfo[element.first]) {
        element.second = reduceCoverageInfo[element.first];
        queue.push(element);
        continue;
      }
      coveredAndSelected[0] += element.second;
      coveredAndSelected[1] = element.first;
    }

    MPI_Bcast(&coveredAndSelected, 2, MPI_UINT32_T, 0, MPI_COMM_WORLD);

    vertex_type v = coveredAndSelected[1];
    auto cmp = [=](const RRRset & a) -> auto {
                 return !std::binary_search(a.begin(), a.end(), v);
               };

<<<<<<< HEAD
    auto itr = partition(RRRsets.begin(), end, cmp,
                         omp_parallel_tag{});
=======
    auto itr = partition(RRRsets.begin(), end, cmp, omp_parallel_tag{});
>>>>>>> 682385ca

    if (std::distance(itr, end) < std::distance(RRRsets.begin(), itr)) {
      UpdateCounters(itr, end, vertexCoverage, omp_parallel_tag{});
    } else {
      #pragma omp parallel for simd
      for (size_t i = 0; i < vertexCoverage.size(); ++i)
        vertexCoverage[i] = 0;

      CountOccurrencies(
          RRRsets.begin(), itr,
          vertexCoverage.begin(), vertexCoverage.end(),
          omp_parallel_tag{});
    }

    end = itr;

    MPI_Reduce(vertexCoverage.data(), reduceCoverageInfo.data(), G.num_nodes(),
               MPI_UINT32_T, MPI_SUM, 0, MPI_COMM_WORLD);

    result.push_back(v);
  }

  int world_size = 0;
  MPI_Comm_size(MPI_COMM_WORLD, &world_size);
  double f = double(coveredAndSelected[0]) / (world_size * RRRsets.size());

  return std::make_pair(f, result);
}

}  // namespace im

#endif  // IM_MPI_FIND_MOST_INFLUENTIAL_H<|MERGE_RESOLUTION|>--- conflicted
+++ resolved
@@ -98,12 +98,7 @@
                  return !std::binary_search(a.begin(), a.end(), v);
                };
 
-<<<<<<< HEAD
-    auto itr = partition(RRRsets.begin(), end, cmp,
-                         omp_parallel_tag{});
-=======
     auto itr = partition(RRRsets.begin(), end, cmp, omp_parallel_tag{});
->>>>>>> 682385ca
 
     if (std::distance(itr, end) < std::distance(RRRsets.begin(), itr)) {
       UpdateCounters(itr, end, vertexCoverage, omp_parallel_tag{});
